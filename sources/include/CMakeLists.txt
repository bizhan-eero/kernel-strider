--- conflicted
+++ resolved
@@ -4,15 +4,11 @@
 # tree, do not forget to add it to the list below.
 set(KEDR_INCLUDE_FILES_SRC
 	object_types.h
-<<<<<<< HEAD
 	kedr_mem/core_api.h
 	kedr_mem/local_storage.h
 	kedr_mem/block_info.h
-=======
-	
 	event_collector/event_collector.h
 	event_collector/event_handler.h
->>>>>>> 1b6d0212
 )
 
 # Copy the headers from the src tree into the build tree
